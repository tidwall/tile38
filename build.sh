--- conflicted
+++ resolved
@@ -119,21 +119,7 @@
 	rm -rf "$TMP"
 }
 trap rmtemp EXIT
-<<<<<<< HEAD
-NOCOPY=1
-if [ "$NOCOPY" != "1" ]; then
-	# copy all files to an isloated directory.
-	WD="$TMP/src/github.com/tidwall/tile38"
-	export GOPATH="$TMP"
-	for file in `find . -type f`; do
-		# TODO: use .gitignore to ignore, or possibly just use git to determine the file list.
-		if [[ "$file" != "." && "$file" != ./.git* && "$file" != ./data* && "$file" != ./tile38-* ]]; then
-			mkdir -p "$WD/$(dirname "${file}")"
-			cp -P "$file" "$WD/$(dirname "${file}")"
-		fi
-	done
-	cd $WD
-=======
+
 
 if [ "$NOLINK" != "1" ]; then
     # symlink root to isolated directory
@@ -141,7 +127,6 @@
     ln -s $OD "$TMP/go/src/github.com/tidwall/tile38"
     export GOPATH="$TMP/go"
 	cd "$TMP/go/src/github.com/tidwall/tile38"
->>>>>>> b55300b7
 fi
 
 # build and store objects into original directory.
