--- conflicted
+++ resolved
@@ -374,33 +374,15 @@
 	c := make(chan os.Signal, 1)
 	signal.Notify(c, syscall.SIGHUP, syscall.SIGINT, syscall.SIGTERM, syscall.SIGQUIT)
 	go func() {
-<<<<<<< HEAD
-		s := <-c
-		log.Warnf("signal: %v", s)
-		if pidfile != "" {
-			pidcleanup()
-		}
-		pprofcleanup()
-		switch {
-		default:
-			os.Exit(-1)
-		case s == syscall.SIGHUP:
-			os.Exit(1)
-		case s == syscall.SIGINT:
-			os.Exit(2)
-		case s == syscall.SIGQUIT:
-			os.Exit(3)
-		case s == syscall.SIGTERM:
-			os.Exit(0xf)
-=======
 		for s := range c {
 			if s == syscall.SIGHUP {
 				continue
 			}
 			log.Warnf("signal: %v", s)
 			if pidfile != "" {
-				cleanup()
-			}
+				pidcleanup()
+			}
+			pprofcleanup()
 			switch {
 			default:
 				os.Exit(-1)
@@ -411,7 +393,6 @@
 			case s == syscall.SIGTERM:
 				os.Exit(0xf)
 			}
->>>>>>> 14db57cd
 		}
 	}()
 
