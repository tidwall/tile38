--- conflicted
+++ resolved
@@ -709,13 +709,8 @@
 	return
 }
 
-<<<<<<< HEAD
 func (c *Controller) cmdSet(msg *server.Message) (res resp.Value, d commandDetailsT, err error) {
-	if c.config.MaxMemory > 0 && c.outOfMemory {
-=======
-func (c *Controller) cmdSet(msg *server.Message) (res string, d commandDetailsT, err error) {
 	if c.config.maxMemory() > 0 && c.outOfMemory.on() {
->>>>>>> d8178142
 		err = errOOM
 		return
 	}
