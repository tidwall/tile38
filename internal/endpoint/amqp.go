package endpoint

import (
	"fmt"
	"net"
	"sync"
	"time"

	"github.com/streadway/amqp"
)

const amqpExpiresAfter = time.Second * 30

// AMQPConn is an endpoint connection
type AMQPConn struct {
	mu      sync.Mutex
	ep      Endpoint
	conn    *amqp.Connection
	channel *amqp.Channel
	ex      bool
	t       time.Time
}

// Expired returns true if the connection has expired
func (conn *AMQPConn) Expired() bool {
	conn.mu.Lock()
	defer conn.mu.Unlock()
	if !conn.ex {
		if time.Since(conn.t) > amqpExpiresAfter {
			conn.close()
			conn.ex = true
		}
	}
	return conn.ex
}

// ExpireNow forces the connection to expire
func (conn *AMQPConn) ExpireNow() {
	conn.mu.Lock()
	defer conn.mu.Unlock()
	conn.close()
	conn.ex = true
}

func (conn *AMQPConn) close() {
	if conn.conn != nil {
		conn.conn.Close()
		conn.conn = nil
		conn.channel = nil
	}
}

// Send sends a message
func (conn *AMQPConn) Send(msg string) error {
	conn.mu.Lock()
	defer conn.mu.Unlock()

	if conn.ex {
		return errExpired
	}
	conn.t = time.Now()

	if conn.conn == nil {
		prefix := "amqp://"
		if conn.ep.AMQP.SSL {
			prefix = "amqps://"
		}

		var cfg amqp.Config
		cfg.Dial = func(network, addr string) (net.Conn, error) {
			return net.DialTimeout(network, addr, time.Second)
		}
		c, err := amqp.DialConfig(fmt.Sprintf("%s%s", prefix, conn.ep.AMQP.URI), cfg)

		if err != nil {
			return err
		}

		channel, err := c.Channel()
		if err != nil {
			return err
		}

		// Declare new exchange
		if err := channel.ExchangeDeclare(
			conn.ep.AMQP.QueueName,
			conn.ep.AMQP.Type,
			conn.ep.AMQP.Durable,
			conn.ep.AMQP.AutoDelete,
			conn.ep.AMQP.Internal,
			conn.ep.AMQP.NoWait,
			nil,
		); err != nil {
			return err
		}
<<<<<<< HEAD
                if conn.ep.AMQP.Type != "topic" {
			// Create queue if queue don't exists
			if _, err := channel.QueueDeclare(
				conn.ep.AMQP.QueueName,
				conn.ep.AMQP.Durable,
				conn.ep.AMQP.AutoDelete,
				false,
				conn.ep.AMQP.NoWait,
				nil,
			); err != nil {
				return err
			}

			// Binding exchange to queue
			if err := channel.QueueBind(
				conn.ep.AMQP.QueueName,
				conn.ep.AMQP.RouteKey,
				conn.ep.AMQP.QueueName,
				conn.ep.AMQP.NoWait,
				nil,
			); err != nil {
				return err
			}
		}

=======
		
>>>>>>> 71fa16a1
		conn.conn = c
		conn.channel = channel
	}

	return conn.channel.Publish(
		conn.ep.AMQP.QueueName,
		conn.ep.AMQP.RouteKey,
		conn.ep.AMQP.Mandatory,
		conn.ep.AMQP.Immediate,
		amqp.Publishing{
			Headers:         amqp.Table{},
			ContentType:     "application/json",
			ContentEncoding: "",
			Body:            []byte(msg),
			DeliveryMode:    conn.ep.AMQP.DeliveryMode,
			Priority:        conn.ep.AMQP.Priority,
		},
	)
}

func newAMQPConn(ep Endpoint) *AMQPConn {
	return &AMQPConn{
		ep: ep,
		t:  time.Now(),
	}
}<|MERGE_RESOLUTION|>--- conflicted
+++ resolved
@@ -93,8 +93,7 @@
 		); err != nil {
 			return err
 		}
-<<<<<<< HEAD
-                if conn.ep.AMQP.Type != "topic" {
+		if conn.ep.AMQP.Type != "topic" {
 			// Create queue if queue don't exists
 			if _, err := channel.QueueDeclare(
 				conn.ep.AMQP.QueueName,
@@ -118,10 +117,6 @@
 				return err
 			}
 		}
-
-=======
-		
->>>>>>> 71fa16a1
 		conn.conn = c
 		conn.channel = channel
 	}
