--- conflicted
+++ resolved
@@ -106,14 +106,9 @@
 	lb.fence = &lfs
 	s.mu.RLock()
 	sw, err = s.newScanWriter(
-<<<<<<< HEAD
-		&wr, msg, lfs.key, lfs.output, lfs.precision, lfs.glob, false,
+		&wr, msg, lfs.key, lfs.output, lfs.precision, lfs.globs, false,
 		lfs.cursor, lfs.limit, lfs.wheres, lfs.whereins, lfs.whereevals,
 		lfs.nofields, lfs.mvt)
-=======
-		&wr, msg, lfs.key, lfs.output, lfs.precision, lfs.globs, false,
-		lfs.cursor, lfs.limit, lfs.wheres, lfs.whereins, lfs.whereevals, lfs.nofields)
->>>>>>> cbfb2715
 	s.mu.RUnlock()
 
 	// everything below if for live SCAN, NEARBY, WITHIN, INTERSECTS
